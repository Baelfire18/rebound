#ifdef OPENGL
#include <stdio.h>
#include <stdlib.h>
#include <math.h>
#include <unistd.h>
#include <sys/stat.h>
#ifdef _APPLE
#include <GLUT/glut.h>
#else
#include <GL/glut.h>
#endif 
#include "zpr.h"
#include "main.h"
#include "particle.h"
#include "boundaries.h"
#include "tree.h"
#include "opengl.h"

GLuint DListSPHERE;
#ifndef COLLISIONS_NONE
int display_spheres = 1;
#else
int display_spheres = 0;
#endif
int display_init_done = 0;
int display_pause_sim = 0;
int display_pause = 0;
int display_tree = 1;

void displayKey(unsigned char key, int x, int y){
	switch(key){
		case 'q':
			exit(0);
			break;
		case ' ':
			display_pause_sim=!display_pause_sim;
			if (display_pause_sim){
				printf("Pause.\n");
				glutIdleFunc(NULL);
			}else{
				printf("Resume.\n");
				glutIdleFunc(iterate);
			}
			break;
		case 's':
			display_spheres = !display_spheres;
			break;
		case 'r':
			zprReset(0.7/boxsize);
			break;
		case 't':
			display_tree = !display_tree;
			break;
		case 'd':
			display_pause = !display_pause;
			break;
	}
}

<<<<<<< HEAD
#ifdef GRAVITY_TREE
void display_cell(struct cell *node){
=======
#if defined(GRAVITY_TREE) || defined(COLLISIONS_TREE)
void displayTree(struct cell *node){
>>>>>>> ba0d30f5
	if (node == NULL) return;
	glTranslatef(node->x,node->y,node->z);
	glutWireCube(node->w);
	glTranslatef(-node->x,-node->y,-node->z);
	if (node->oct!=NULL){
		for (int i=0;i<8;i++) {
			display_cell(node->oct[i]);
		}
	}
}
void display_tree(){
	for(int i=0;i<root_nx;i++){
	for(int j=0;j<root_ny;j++){
	for(int k=0;k<root_nz;k++){
		int index = (k*root_ny+j)*root_nx+i;
		display_cell(root[index]);
	}
	}
	}
}
#endif

void display(){
	if (display_pause) return;
	glClear(GL_DEPTH_BUFFER_BIT | GL_COLOR_BUFFER_BIT | GL_STENCIL_BUFFER_BIT);
	if (display_spheres){
		glDisable(GL_BLEND);                    
		glDepthMask(GL_TRUE);
		glEnable(GL_DEPTH_TEST);
		glEnable(GL_LIGHTING);
		glEnable(GL_LIGHT0);
		GLfloat lightpos[] = {0, boxsize_max, boxsize_max, 0.f};
		glLightfv(GL_LIGHT0, GL_POSITION, lightpos);
	}else{
		glEnable(GL_BLEND);                    
		glDepthMask(GL_FALSE);
		glDisable(GL_DEPTH_TEST);
		glDisable(GL_LIGHTING);
		glDisable(GL_LIGHT0);
	}
<<<<<<< HEAD
	glTranslatef(0,0,-boxsize_max);
=======
	//glTranslatef(0,0,-boxsize);
>>>>>>> ba0d30f5
	glPointSize(5.);
	glEnable(GL_POINT_SMOOTH);
	glVertexPointer(3, GL_DOUBLE, sizeof(struct particle), particles);
	for (int i=-nghostx;i<=nghostx;i++){
	for (int j=-nghosty;j<=nghosty;j++){
	for (int k=-nghostz;k<=nghostz;k++){
		struct ghostbox gb = get_ghostbox(i,j,k);
		glTranslatef(gb.shiftx,gb.shifty,gb.shiftz);
		if (display_spheres){
			// Drawing Spheres
			glColor4f(1.0,1.0,1.0,1.0);
#ifndef COLLISIONS_NONE
#ifdef _APPLE
			for (int i=0;i<N;i++){
				struct particle p = particles[i];
				glTranslatef(p.x,p.y,p.z);
				glScalef(p.r,p.r,p.r);
				glCallList(DListSPHERE);
				glScalef(1./p.r,1./p.r,1./p.r);
				glTranslatef(-p.x,-p.y,-p.z);
			}
#endif
#endif
		}else{
			// Drawing Points
			glEnableClientState(GL_VERTEX_ARRAY);
			glColor4f(1.0,0.0,0.0,0.9);
			glDrawArrays(GL_POINTS, 0, N_active);
			glColor4f(1.0,1.0,0.0,0.6);
			glDrawArrays(GL_POINTS, N_active, N-N_active);
			glDisableClientState(GL_VERTEX_ARRAY);
		}
		// Drawing Tree
<<<<<<< HEAD
#ifdef GRAVITY_TREE
		glColor4f(1.0,0.0,0.0,0.4);
		display_tree();
=======
#if defined(GRAVITY_TREE) || defined(COLLISIONS_TREE)
		if (display_tree){
			glColor4f(1.0,0.0,0.0,0.4);
			displayTree(root);
		}
>>>>>>> ba0d30f5
#endif
		glTranslatef(-gb.shiftx,-gb.shifty,-gb.shiftz);
	}
	}
	}
	glColor4f(1.0,0.0,0.0,0.4);
	glScalef(boxsize_x,boxsize_y,boxsize_z);
	glutWireCube(1);
	glScalef(1./boxsize_x,1./boxsize_y,1./boxsize_z);
	glutSwapBuffers();
<<<<<<< HEAD
	glTranslatef(0,0,boxsize_max);
=======
	//glTranslatef(0,0,boxsize);
>>>>>>> ba0d30f5
}

void init_display(int argc, char* argv[]){
	glutInit(&argc, argv);
	glutInitDisplayMode(GLUT_DOUBLE | GLUT_RGB | GLUT_DEPTH );
	glutInitWindowSize(700,700);
	glutCreateWindow("nbody");
	zprInit(0.7/boxsize_max);
	glutDisplayFunc(display);
	glutIdleFunc(iterate);
	glutKeyboardFunc(displayKey);
	glEnable(GL_BLEND);                    
	glBlendFunc(GL_SRC_ALPHA, GL_ONE);  
	
	// Sphere
#ifdef _APPLE
	DListSPHERE = glGenLists(1);
	GLUquadricObj *sphere;
	glNewList(DListSPHERE, GL_COMPILE);
	sphere = gluNewQuadric();
	gluSphere(sphere, 1.f, 20, 20);
	gluDeleteQuadric(sphere);
	glEndList();
#endif
  	
	// Light

	glCullFace(GL_BACK);
	glShadeModel ( GL_SMOOTH );
	glEnable( GL_NORMALIZE );
	glEnable(GL_COLOR_MATERIAL);
	static GLfloat light[] = {0.7f, 0.7f, 0.7f, 1.f};
	static GLfloat lightspec[] = {0.2f, 0.2f, 0.2f, 1.f};
	static GLfloat lmodel_ambient[] = { 0.15, 0.14, 0.13, 1.0 };

	glLightfv(GL_LIGHT0, GL_DIFFUSE, light );
	glLightfv(GL_LIGHT0, GL_SPECULAR, lightspec );
	glLightModelfv(GL_LIGHT_MODEL_AMBIENT, lmodel_ambient);

	static GLfloat sphere_mat[] = {0.8f, 0.8f, 0.8f, 1.f};
	static GLfloat sphere_spec[] = {1.0f, 1.0f, 1.0f, 1.f};
	glMaterialfv(GL_FRONT, GL_AMBIENT_AND_DIFFUSE, sphere_mat);
	glMaterialfv(GL_FRONT, GL_SPECULAR, sphere_spec);
	glMaterialf(GL_FRONT, GL_SHININESS, 80);

	display_init_done =1; 

	glutMainLoop();
}

#endif<|MERGE_RESOLUTION|>--- conflicted
+++ resolved
@@ -46,7 +46,7 @@
 			display_spheres = !display_spheres;
 			break;
 		case 'r':
-			zprReset(0.7/boxsize);
+			zprReset(0.7/boxsize_max);
 			break;
 		case 't':
 			display_tree = !display_tree;
@@ -57,13 +57,8 @@
 	}
 }
 
-<<<<<<< HEAD
-#ifdef GRAVITY_TREE
-void display_cell(struct cell *node){
-=======
 #if defined(GRAVITY_TREE) || defined(COLLISIONS_TREE)
-void displayTree(struct cell *node){
->>>>>>> ba0d30f5
+void display_cell(struct cell* node){
 	if (node == NULL) return;
 	glTranslatef(node->x,node->y,node->z);
 	glutWireCube(node->w);
@@ -74,7 +69,7 @@
 		}
 	}
 }
-void display_tree(){
+void display_entire_tree(){
 	for(int i=0;i<root_nx;i++){
 	for(int j=0;j<root_ny;j++){
 	for(int k=0;k<root_nz;k++){
@@ -104,11 +99,7 @@
 		glDisable(GL_LIGHTING);
 		glDisable(GL_LIGHT0);
 	}
-<<<<<<< HEAD
 	glTranslatef(0,0,-boxsize_max);
-=======
-	//glTranslatef(0,0,-boxsize);
->>>>>>> ba0d30f5
 	glPointSize(5.);
 	glEnable(GL_POINT_SMOOTH);
 	glVertexPointer(3, GL_DOUBLE, sizeof(struct particle), particles);
@@ -142,17 +133,12 @@
 			glDisableClientState(GL_VERTEX_ARRAY);
 		}
 		// Drawing Tree
-<<<<<<< HEAD
-#ifdef GRAVITY_TREE
 		glColor4f(1.0,0.0,0.0,0.4);
-		display_tree();
-=======
 #if defined(GRAVITY_TREE) || defined(COLLISIONS_TREE)
 		if (display_tree){
 			glColor4f(1.0,0.0,0.0,0.4);
-			displayTree(root);
+			display_entire_tree();
 		}
->>>>>>> ba0d30f5
 #endif
 		glTranslatef(-gb.shiftx,-gb.shifty,-gb.shiftz);
 	}
@@ -163,11 +149,7 @@
 	glutWireCube(1);
 	glScalef(1./boxsize_x,1./boxsize_y,1./boxsize_z);
 	glutSwapBuffers();
-<<<<<<< HEAD
 	glTranslatef(0,0,boxsize_max);
-=======
-	//glTranslatef(0,0,boxsize);
->>>>>>> ba0d30f5
 }
 
 void init_display(int argc, char* argv[]){
