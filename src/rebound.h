--- conflicted
+++ resolved
@@ -216,7 +216,6 @@
     unsigned int recalculate_coordinates_but_not_synchronized_warning;
 };
 
-<<<<<<< HEAD
 struct reb_ode{ // defines an ODE 
     unsigned int length; // number of components / dimenion
     unsigned int allocatedN;
@@ -252,7 +251,8 @@
     int previousRejected;
     int targetIter;
     int user_ode_needs_nbody; // Do not set manually. Use needs_nbody in reb_ode instead.
-=======
+};
+
 typedef struct _StumpfCoefficients
 {
   double * __restrict__ c0;
@@ -424,7 +424,6 @@
     void (*allocate_tes)(struct reb_simulation* r);     // Function to allocate memory for TES when loading data from sim archive.
 
     double mStar_last;              /// Mass of the star last step.
->>>>>>> c8a9c619
 };
 
 enum REB_EOS_TYPE {
@@ -851,11 +850,8 @@
         REB_INTEGRATOR_MERCURIUS = 9,// MERCURIUS integrator 
         REB_INTEGRATOR_SABA = 10,    // SABA integrator family (Laskar and Robutel 2001)
         REB_INTEGRATOR_EOS = 11,     // Embedded Operator Splitting (EOS) integrator family (Rein 2019)
-<<<<<<< HEAD
         REB_INTEGRATOR_BS = 12,      // Gragg-Bulirsch-Stoer 
-=======
         REB_INTEGRATOR_TES = 20,     // Terrestrial Exoplanet Simulator (TES) 
->>>>>>> c8a9c619
         } integrator;
     enum {
         REB_BOUNDARY_NONE = 0,      // Do not check for anything (default)
@@ -880,17 +876,14 @@
     struct reb_simulation_integrator_mercurius ri_mercurius;// The MERCURIUS struct
     struct reb_simulation_integrator_janus ri_janus;        // The JANUS struct 
     struct reb_simulation_integrator_eos ri_eos;            // The EOS struct 
-<<<<<<< HEAD
     struct reb_simulation_integrator_bs ri_bs;              // The BS struct
+    struct reb_simulation_integrator_tes ri_tes;            // TES struct
 
     // ODEs
     struct reb_ode** odes;  // all ode sets (includes nbody if BS set as integrator)
     int odes_N;            // number of ode sets
     int odes_allocatedN;   // number of ode sets allocated
     int ode_warnings;
-=======
-    struct reb_simulation_integrator_tes ri_tes;            // TES struct
->>>>>>> c8a9c619
 
      // Callback functions
     void (*additional_forces) (struct reb_simulation* const r);
