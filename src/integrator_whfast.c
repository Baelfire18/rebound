--- conflicted
+++ resolved
@@ -433,11 +433,7 @@
     const struct reb_simulation_integrator_whfast* const ri_whfast = &(r->ri_whfast);
     struct reb_particle* const p_h = r->ri_whfast.p_jh;
     const int N_active = r->N_active==-1?r->N:r->N_active;
-<<<<<<< HEAD
-    const int N_real = r->testparticle_type==0 ? r->N_active-r->N_var : r->N-r->N_var;
-=======
     const int N_real = r->testparticle_type==0 ? N_active-r->N_var : r->N-r->N_var;
->>>>>>> 1d8ff18a
     const double m0 = r->particles[0].m;
     switch (ri_whfast->coordinates){
         case REB_WHFAST_COORDINATES_JACOBI:
