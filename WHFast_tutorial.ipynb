--- conflicted
+++ resolved
@@ -355,13 +355,7 @@
   {
    "cell_type": "markdown",
    "metadata": {},
-   "source": [
-<<<<<<< HEAD
-    "Ups! This doesn't look like what we expected to see (small perturbations to an almost circluar orbit). What you see here is the barycenter movement. WHFast does work in any inertial frame, i.e. it is not restricted to the heliocentric frame as you might expect form some other integrator packages. As you can see we are also not in the barycentric frame (also called center of momentum or center of mass frame), which makes sense if you recall how we added the particles, the Sun was at the origin and at rest, then we added the planets. There are multiple ways we can get the plot we want to.\n",
-    "\n",
-=======
     "Oops! This doesn't look like what we expected to see (small perturbations to an almost circluar orbit). What you see here is the barycenter slowly drifting. Some integration packages require that the simulation be carried out in a particular frame, but WHFast provides extra flexibility by working in any inertial frame.  If you recall how we added the particles, the Sun was at the origin and at rest, and then we added the planets.  This means that the center of mass, or barycenter, will have a small velocity, which results in the observed drift.  There are multiple ways we can get the plot we want to.\n",
->>>>>>> 135adaab
     "1. We can calculate only relative positions.\n",
     "2. We can add the particles in the barycentric frame.\n",
     "3. We can let REBOUND transform the particle coordinates to the bayrcentric frame for us.\n",
